--- conflicted
+++ resolved
@@ -169,17 +169,11 @@
 
     let set_name = create_test_set(EXPECTED);
 
-    // dev size 0 because in-memory
-<<<<<<< HEAD
-    let rs = test_filter(le(device_size(), int_val(0)), &set_name);
-    let count = count_results(rs);
-=======
     let rs = test_filter(
         le(device_size(), int_val(0)),
         &set_name,
     );
     let mut count = count_results(rs);
-
     if count == 0 {
         // Not in-memory
         let rs = test_filter(
@@ -188,21 +182,16 @@
         );
         count = count_results(rs);
     }
->>>>>>> cb1d0220
     assert_eq!(count, 100, "DEVICE SIZE Test Failed");
 
     let rs = test_filter(gt(last_update(), int_val(15000)), &set_name);
     let count = count_results(rs);
     assert_eq!(count, 100, "LAST UPDATE Test Failed");
-
-<<<<<<< HEAD
-    let rs = test_filter(gt(since_update(), int_val(10)), &set_name);
-=======
+  
     let rs = test_filter(
         gt(since_update(), int_val(10)),
         &set_name,
     );
->>>>>>> cb1d0220
     let count = count_results(rs);
     assert_eq!(count, 100, "SINCE UPDATE Test Failed");
 
