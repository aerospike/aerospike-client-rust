--- conflicted
+++ resolved
@@ -222,16 +222,13 @@
     client.close().await;
 }
 
-<<<<<<< HEAD
+
 #[aerospike_macro::test]
-async fn expression_rec_ops() {
+fn expression_aero_5_6() {
     let client = common::client().await;
-=======
-#[test]
-fn expression_aero_5_6() {
     let _ = env_logger::try_init();
 
-    let set_name = create_test_set(EXPECTED);
+    let set_name = create_test_set(EXPECTED).await;
 
     let rs = test_filter(
         eq(
@@ -239,7 +236,7 @@
             int_val(20),
         ),
         &set_name,
-    );
+    ).await;
     let count = count_results(rs);
     assert_eq!(count, 1, "NUM_ADD Test Failed");
 
@@ -249,7 +246,7 @@
             int_val(20),
         ),
         &set_name,
-    );
+    ).await;
     let count = count_results(rs);
     assert_eq!(count, 1, "NUM_SUB Test Failed");
 
@@ -259,7 +256,7 @@
             int_val(20),
         ),
         &set_name,
-    );
+    ).await;
     let count = count_results(rs);
     assert_eq!(count, 1, "NUM_MUL Test Failed");
 
@@ -269,7 +266,7 @@
             int_val(10),
         ),
         &set_name,
-    );
+    ).await;
     let count = count_results(rs);
     assert_eq!(count, 45, "NUM_DIV Test Failed");
 
@@ -279,7 +276,7 @@
             float_val(4.0),
         ),
         &set_name,
-    );
+    ).await;
     let count = count_results(rs);
     assert_eq!(count, 1, "NUM_POW Test Failed");
 
@@ -289,49 +286,49 @@
             float_val(4.0),
         ),
         &set_name,
-    );
+    ).await;
     let count = count_results(rs);
     assert_eq!(count, 1, "NUM_LOG Test Failed");
 
     let rs = test_filter(
         eq(num_mod(int_bin("bin".to_string()), int_val(10)), int_val(0)),
         &set_name,
-    );
+    ).await;
     let count = count_results(rs);
     assert_eq!(count, 10, "NUM_MOD Test Failed");
 
     let rs = test_filter(
         eq(num_abs(int_bin("bin".to_string())), int_val(1)),
         &set_name,
-    );
+    ).await;
     let count = count_results(rs);
     assert_eq!(count, 1, "NUM_ABS Test Failed");
 
     let rs = test_filter(
         eq(num_floor(float_bin("bin3".to_string())), float_val(2.0)),
         &set_name,
-    );
+    ).await;
     let count = count_results(rs);
     assert_eq!(count, 3, "NUM_FLOOR Test Failed");
 
     let rs = test_filter(
         eq(num_ceil(float_bin("bin3".to_string())), float_val(2.0)),
         &set_name,
-    );
+    ).await;
     let count = count_results(rs);
     assert_eq!(count, 3, "NUM_CEIL Test Failed");
 
     let rs = test_filter(
         eq(to_int(float_bin("bin3".to_string())), int_val(2)),
         &set_name,
-    );
+    ).await;
     let count = count_results(rs);
     assert_eq!(count, 3, "TO_INT Test Failed");
 
     let rs = test_filter(
         eq(to_float(int_bin("bin".to_string())), float_val(2.0)),
         &set_name,
-    );
+    ).await;
     let count = count_results(rs);
     assert_eq!(count, 1, "TO_FLOAT Test Failed");
 
@@ -341,7 +338,7 @@
             int_val(0x11),
         ),
         &set_name,
-    );
+    ).await;
     let count = count_results(rs);
     assert_eq!(count, 1, "INT_AND Test Failed");
 
@@ -351,14 +348,14 @@
             int_val(16),
         ),
         &set_name,
-    );
+    ).await;
     let count = count_results(rs);
     assert_eq!(count, 1, "INT_XOR Test Failed");
 
     let rs = test_filter(
         eq(int_not(int_bin("bin".to_string())), int_val(-50)),
         &set_name,
-    );
+    ).await;
     let count = count_results(rs);
     assert_eq!(count, 1, "INT_NOT Test Failed");
 
@@ -368,7 +365,7 @@
             int_val(0xff),
         ),
         &set_name,
-    );
+    ).await;
     let count = count_results(rs);
     assert_eq!(count, 99, "INT_LSHIFT Test Failed");
 
@@ -378,7 +375,7 @@
             int_val(0x2a),
         ),
         &set_name,
-    );
+    ).await;
     let count = count_results(rs);
     assert_eq!(count, 14, "INT_RSHIFT Test Failed");
 
@@ -388,14 +385,14 @@
             int_val(0x2a),
         ),
         &set_name,
-    );
+    ).await;
     let count = count_results(rs);
     assert_eq!(count, 14, "INT_ARSHIFT Test Failed");
 
     let rs = test_filter(
         eq(int_count(int_bin("bin".to_string())), int_val(3)),
         &set_name,
-    );
+    ).await;
     let count = count_results(rs);
     assert_eq!(count, 32, "INT_COUNT Test Failed");
 
@@ -405,7 +402,7 @@
             int_val(60),
         ),
         &set_name,
-    );
+    ).await;
     let count = count_results(rs);
     assert_eq!(count, 7, "INT_LSCAN Test Failed");
 
@@ -415,7 +412,7 @@
             int_val(60),
         ),
         &set_name,
-    );
+    ).await;
     let count = count_results(rs);
     assert_eq!(count, 87, "INT_RSCAN Test Failed");
 
@@ -425,7 +422,7 @@
             int_val(10),
         ),
         &set_name,
-    );
+    ).await;
     let count = count_results(rs);
     assert_eq!(count, 90, "MIN Test Failed");
 
@@ -435,7 +432,7 @@
             int_val(10),
         ),
         &set_name,
-    );
+    ).await;
     let count = count_results(rs);
     assert_eq!(count, 11, "MAX Test Failed");
 
@@ -451,7 +448,7 @@
             int_val(100),
         ),
         &set_name,
-    );
+    ).await;
     let count = count_results(rs);
     assert_eq!(count, 54, "COND Test Failed");
 
@@ -464,15 +461,15 @@
             ]),
         ]),
         &set_name,
-    );
+    ).await;
 
     let count = count_results(rs);
     assert_eq!(count, 4, "LET/DEF/VAR Test Failed");
 }
 
-#[test]
+#[aerospike_macro::test]
 fn expression_rec_ops() {
->>>>>>> 0743d0fc
+    let client = common::client().await;
     let _ = env_logger::try_init();
 
     let set_name = create_test_set(&client, EXPECTED).await;
