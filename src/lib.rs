--- conflicted
+++ resolved
@@ -7,72 +7,5 @@
 #[cfg(any(all(feature = "async", not(feature = "sync"))))]
 pub use aerospike_core::*;
 
-<<<<<<< HEAD
-// `error_chain` can recurse deeply
-#![recursion_limit = "1024"]
-
-extern crate base64;
-extern crate byteorder;
-extern crate crossbeam_queue;
-extern crate ripemd;
-#[macro_use]
-extern crate error_chain;
-#[macro_use]
-extern crate lazy_static;
-#[macro_use]
-extern crate log;
-extern crate parking_lot;
-extern crate pwhash;
-extern crate rand;
-
-pub use batch::BatchRead;
-pub use bin::{Bin, Bins};
-pub use client::Client;
-pub use commands::particle_type::ParticleType;
-pub use errors::{Error, ErrorKind, Result};
-pub use expressions::regex_flag::RegexFlag;
-pub use key::Key;
-pub use net::Host;
-pub use operations::{MapPolicy, MapReturnType, MapWriteMode};
-pub use policy::{
-    BatchPolicy, ClientPolicy, CommitLevel, Concurrency, ConsistencyLevel, Expiration,
-    GenerationPolicy, Policy, Priority, QueryPolicy, ReadPolicy, RecordExistsAction, ScanPolicy,
-    WritePolicy,
-};
-pub use query::{CollectionIndexType, IndexType, Recordset, Statement, UDFLang};
-pub use record::Record;
-pub use result_code::ResultCode;
-pub use task::{IndexTask, RegisterTask, Task};
-pub use user::User;
-pub use value::{FloatValue, Value};
-
-#[macro_use]
-pub mod errors;
-#[macro_use]
-mod value;
-#[macro_use]
-mod bin;
-#[macro_use]
-mod key;
-mod batch;
-mod client;
-mod cluster;
-mod commands;
-pub mod expressions;
-mod msgpack;
-mod net;
-pub mod operations;
-pub mod policy;
-mod pool;
-pub mod query;
-mod record;
-mod result_code;
-pub mod task;
-mod user;
-
-#[cfg(test)]
-extern crate hex;
-=======
 #[cfg(any(all(not(feature = "async"), feature = "sync")))]
-pub use aerospike_sync::*;
->>>>>>> cdff64b7
+pub use aerospike_sync::*;