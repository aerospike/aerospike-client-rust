--- conflicted
+++ resolved
@@ -154,11 +154,7 @@
 
     fn pack_expression(
         &self,
-<<<<<<< HEAD
         exps: &[FilterExpression],
-=======
-        exps: &Vec<FilterExpression>,
->>>>>>> 14cc844f
         buf: &mut Option<&mut Buffer>,
     ) -> Result<usize> {
         let mut size = 0;
@@ -417,7 +413,7 @@
     /// ```
     /// use aerospike::exp::{Expression, ExpType};
     /// use aerospike::operations::lists::ListReturnType;
-    /// use aerospike::exp::ListExpression;
+    /// use aerospike::exp::list_exp::ListExpression;
     /// // String bin a[2] == 3
     /// Expression::eq(ListExpression::get_by_index(ListReturnType::Values, ExpType::INT, Expression::int_val(2), Expression::list_bin("a".to_string()), &[]), Expression::int_val(3));
     /// ```
@@ -437,7 +433,7 @@
     /// ```
     /// // Bin a["key"] == "value"
     /// use aerospike::exp::{Expression, ExpType};
-    /// use aerospike::exp::MapExpression;
+    /// use aerospike::exp::map_exp::MapExpression;
     /// use aerospike::MapReturnType;
     /// Expression::eq(
     ///     MapExpression::get_by_key(MapReturnType::Value, ExpType::STRING, Expression::string_val("key".to_string()), Expression::map_bin("a".to_string()), &[]),
@@ -458,7 +454,7 @@
     ///
     /// ```
     /// use aerospike::exp::Expression;
-    /// use aerospike::exp::HLLExpression;
+    /// use aerospike::exp::hll_exp::HLLExpression;
     /// use aerospike::operations::hll::HLLPolicy;
     /// use aerospike::Value;
     ///
