[package]
name = "aerospike"
version = "1.2.0"
edition = "2018"
authors = ["Khosrow Afroozeh <khosrow@aerospike.com>", "Jan Hecking <jhecking@aerospike.com>"]
description = "Aerospike Client for Rust"
keywords = ["aerospike", "nosql", "distributed", "database"]
categories = ["database"]
homepage = "https://www.aerospike.com/"
repository = "https://github.com/aerospike/aerospike-client-rust/"
documentation = "https://docs.rs/aerospike/"
license = "Apache-2.0"
readme = "README.md"

exclude = [
    ".travis.yml",
    ".travis/*",
    ".appveyor.yml",
]

[badges]
travis-ci = { repository = "aerospike/aerospike-client-rust" }
appveyor = { repository = "aerospike/aerospike-client-rust" }

[dependencies]
<<<<<<< HEAD
log = "0.4"
byteorder = "1.3"
ripemd = "0.1"
base64 = "0.13"
crossbeam-queue = "0.3"
crossbeam-channel = "0.5"
rand = "0.8"
lazy_static = "1.4"
error-chain = "0.12"
parking_lot = "0.12"
pwhash = "1.0"
variance = "0.1"
scopeguard = "1.1"
serde = { version = "1.0", features = ["derive"], optional = true }

[features]
serialization = ["serde"]

[dev-dependencies]
env_logger = "0.9"
hex = "0.4"
bencher = "0.1"
serde_json = "1.0"
=======
aerospike-core = {path = "./aerospike-core", optional = true}
aerospike-sync = {path = "./aerospike-sync", optional = true}
aerospike-macro = {path = "./aerospike-macro", optional = true}

[features]
default = ["async", "serialization"]
serialization = ["aerospike-core/serialization"]
async = ["aerospike-core"]
sync = ["aerospike-sync"]
rt-tokio = ["aerospike-core/rt-tokio", "aerospike-macro/rt-tokio"]
rt-async-std = ["aerospike-core/rt-async-std", "aerospike-macro/rt-async-std"]
>>>>>>> cdff64b7

[[bench]]
name = "client_server"
harness = false

[workspace]
members = ["tools/benchmark", "aerospike-core", "aerospike-rt", "aerospike-sync", "aerospike-macro"]

[dev-dependencies]
env_logger = "0.7"
hex = "0.4"
bencher = "0.1"
serde_json = "1.0"
rand = "0.7"
lazy_static = "1.4"
aerospike-macro = {path = "./aerospike-macro"}
aerospike-rt = {path = "./aerospike-rt"}
futures = {version = "0.3.16" }
tokio = { version = "1.10.0", features = ["full"] }<|MERGE_RESOLUTION|>--- conflicted
+++ resolved
@@ -23,31 +23,6 @@
 appveyor = { repository = "aerospike/aerospike-client-rust" }
 
 [dependencies]
-<<<<<<< HEAD
-log = "0.4"
-byteorder = "1.3"
-ripemd = "0.1"
-base64 = "0.13"
-crossbeam-queue = "0.3"
-crossbeam-channel = "0.5"
-rand = "0.8"
-lazy_static = "1.4"
-error-chain = "0.12"
-parking_lot = "0.12"
-pwhash = "1.0"
-variance = "0.1"
-scopeguard = "1.1"
-serde = { version = "1.0", features = ["derive"], optional = true }
-
-[features]
-serialization = ["serde"]
-
-[dev-dependencies]
-env_logger = "0.9"
-hex = "0.4"
-bencher = "0.1"
-serde_json = "1.0"
-=======
 aerospike-core = {path = "./aerospike-core", optional = true}
 aerospike-sync = {path = "./aerospike-sync", optional = true}
 aerospike-macro = {path = "./aerospike-macro", optional = true}
@@ -59,7 +34,6 @@
 sync = ["aerospike-sync"]
 rt-tokio = ["aerospike-core/rt-tokio", "aerospike-macro/rt-tokio"]
 rt-async-std = ["aerospike-core/rt-async-std", "aerospike-macro/rt-async-std"]
->>>>>>> cdff64b7
 
 [[bench]]
 name = "client_server"
@@ -69,11 +43,11 @@
 members = ["tools/benchmark", "aerospike-core", "aerospike-rt", "aerospike-sync", "aerospike-macro"]
 
 [dev-dependencies]
-env_logger = "0.7"
+env_logger = "0.9"
 hex = "0.4"
 bencher = "0.1"
 serde_json = "1.0"
-rand = "0.7"
+rand = "0.8"
 lazy_static = "1.4"
 aerospike-macro = {path = "./aerospike-macro"}
 aerospike-rt = {path = "./aerospike-rt"}
