// Copyright 2015-2018 Aerospike, Inc.
//
// Licensed under the Apache License, Version 2.0 (the "License");
// you may not use this file except in compliance with the License.
// You may obtain a copy of the License at
//
// http://www.apache.org/licenses/LICENSE-2.0
//
// Unless required by applicable law or agreed to in writing, software
// distributed under the License is distributed on an "AS IS" BASIS,
// WITHOUT WARRANTIES OR CONDITIONS OF ANY KIND, either express or implied.
// See the License for the specific language governing permissions and
// limitations under the License.

use aerospike_rt::time::Instant;
use std::collections::HashMap;
use std::sync::Arc;

<<<<<<< HEAD
use crate::cluster::Node;
use crate::commands::{self, Command};
use crate::errors::{Error, Result};
=======
use crate::cluster::{Node, Cluster};
use crate::cluster::partition::Partition;
use crate::commands;
use crate::errors::{ErrorKind, Result, ResultExt};
>>>>>>> c9d6dc7f
use crate::net::Connection;
use crate::policy::{BatchPolicy, Policy, PolicyLike, Replica};
use crate::{value, BatchRead, Record, ResultCode, Value};
use aerospike_rt::sleep;

struct BatchRecord {
    batch_index: usize,
    record: Option<Record>,
}

#[derive(Clone, Debug)]
pub struct BatchReadCommand {
    policy: BatchPolicy,
    pub node: Arc<Node>,
    pub batch_reads: Vec<(BatchRead, usize)>,
}

impl BatchReadCommand {
    pub fn new(policy: &BatchPolicy, node: Arc<Node>, batch_reads: Vec<(BatchRead, usize)>) -> Self {
        BatchReadCommand {
            policy: policy.clone(),
            node,
            batch_reads,
        }
    }

    pub async fn execute(mut self, cluster: Arc<Cluster>) -> Result<Self> {
        let mut iterations = 0;
        let base_policy = self.policy.base().clone();

        // set timeout outside the loop
        let deadline = base_policy.deadline();

        // Execute command until successful, timed out or maximum iterations have been reached.
        loop {
            let success = if iterations & 1 == 0 || matches!(self.policy.replica, Replica::Master) {
                // For even iterations, we request all keys from the same node for efficiency.
                Self::request_group(&mut self.batch_reads, &self.policy, self.node.clone()).await?
            } else {
                // However, for odd iterations try the second choice for each. Instead of re-sharding the batch (as the second choice may not correspond to the first), just try each by itself.
                let mut all_successful = true;
                for individual_read in self.batch_reads.chunks_mut(1) {
                    // Find somewhere else to try.
                    let partition = Partition::new_by_key(&individual_read[0].0.key);
                    let node = cluster.get_node(&partition, self.policy.replica, Arc::downgrade(&self.node)).await?;

                    if !Self::request_group(individual_read, &self.policy, node).await? {
                        all_successful = false;
                        break;
                    }
                }
                all_successful
            };

            if success {
                // command has completed successfully.  Exit method.
                return Ok(self);
            }

            iterations += 1;

            // too many retries
            if let Some(max_retries) = base_policy.max_retries() {
                if iterations > max_retries + 1 {
                    return Err(Error::Connection(format!(
                        "Timeout after {} tries",
                        iterations
                    )));
                }
            }

            // Sleep before trying again, after the first iteration
            if let Some(sleep_between_retries) = base_policy.sleep_between_retries() {
                sleep(sleep_between_retries).await;
            }

            // check for command timeout
            if let Some(deadline) = deadline {
                if Instant::now() > deadline {
                    bail!(ErrorKind::Connection("Timeout".to_string()));
                }
            }
        }
    }

<<<<<<< HEAD
            // set command node, so when you return a record it has the node
            let node = match self.get_node().await {
                Ok(node) => node,
                Err(_) => continue, // Node is currently inactive. Retry.
            };

            let mut conn = match node.get_connection().await {
                Ok(conn) => conn,
                Err(err) => {
                    warn!("Node {}: {}", node, err);
                    continue;
                }
            };

            self.prepare_buffer(&mut conn)
                .map_err(|e| e.chain_error("Failed to prepare send buffer"))?;
            self.write_timeout(&mut conn, base_policy.timeout())
                .await
                .map_err(|e| e.chain_error("Failed to set timeout for send buffer"))?;

            // Send command.
            if let Err(err) = self.write_buffer(&mut conn).await {
                // IO errors are considered temporary anomalies. Retry.
                // Close socket to flush out possible garbage. Do not put back in pool.
                conn.invalidate();
=======
    async fn request_group(batch_reads: &mut [(BatchRead, usize)], policy: &BatchPolicy, node: Arc<Node>) -> Result<bool> {
        let mut conn = match node.get_connection().await {
            Ok(conn) => conn,
            Err(err) => {
>>>>>>> c9d6dc7f
                warn!("Node {}: {}", node, err);
                return Ok(false);
            }
        };

        conn.buffer
            .set_batch_read(policy, batch_reads)
            .chain_err(|| "Failed to prepare send buffer")?;

        conn.buffer.write_timeout(policy.base().timeout());

        // Send command.
        if let Err(err) = conn.flush().await {
            // IO errors are considered temporary anomalies. Retry.
            // Close socket to flush out possible garbage. Do not put back in pool.
            conn.invalidate();
            warn!("Node {}: {}", node, err);
            return Ok(false);
        }

<<<<<<< HEAD
        return Err(Error::Connection("Timeout".to_string()));
=======
        // Parse results.
        if let Err(err) = Self::parse_result(batch_reads, &mut conn).await {
            // close the connection
            // cancelling/closing the batch/multi commands will return an error, which will
            // close the connection to throw away its data and signal the server about the
            // situation. We will not put back the connection in the buffer.
            if !commands::keep_connection(&err) {
                conn.invalidate();
            }
            Err(err)
        } else {
            Ok(true)
        }
>>>>>>> c9d6dc7f
    }

    async fn parse_group(batch_reads: &mut [(BatchRead, usize)], conn: &mut Connection, size: usize) -> Result<bool> {
        while conn.bytes_read() < size {
            conn.read_buffer(commands::buffer::MSG_REMAINING_HEADER_SIZE as usize)
                .await?;
            match Self::parse_record(conn).await? {
                None => return Ok(false),
                Some(batch_record) => {
                    let batch_read = batch_reads
                        .get_mut(batch_record.batch_index)
                        .expect("Invalid batch index");
                    batch_read.0.record = batch_record.record;
                }
            }
        }
        Ok(true)
    }

<<<<<<< HEAD
    async fn parse_record(&mut self, conn: &mut Connection) -> Result<Option<BatchRecord>> {
        let found_key = match ResultCode::from(conn.buffer.read_u8(Some(5))) {
            ResultCode::Ok => true,
            ResultCode::KeyNotFoundError => false,
            rc => return Err(Error::ServerError(rc, false, self.node.address().into())),
        };

=======
    async fn parse_record(conn: &mut Connection) -> Result<Option<BatchRecord>> {
>>>>>>> c9d6dc7f
        // if cmd is the end marker of the response, do not proceed further
        let info3 = conn.buffer.read_u8(Some(3));
        if info3 & commands::buffer::INFO3_LAST == commands::buffer::INFO3_LAST {
            return Ok(None);
        }

        let found_key = match ResultCode::from(conn.buffer.read_u8(Some(5))) {
            ResultCode::Ok => true,
            ResultCode::KeyNotFoundError => false,
            rc => bail!(ErrorKind::ServerError(rc)),
        };

        conn.buffer.skip(6);
        let generation = conn.buffer.read_u32(None);
        let expiration = conn.buffer.read_u32(None);
        let batch_index = conn.buffer.read_u32(None);
        let field_count = conn.buffer.read_u16(None) as usize; // almost certainly 0
        let op_count = conn.buffer.read_u16(None) as usize;

        let key = commands::StreamCommand::parse_key(conn, field_count).await?;

        let record = if found_key {
            let mut bins: HashMap<String, Value> = HashMap::with_capacity(op_count);

            for _ in 0..op_count {
                conn.read_buffer(8).await?;
                let op_size = conn.buffer.read_u32(None) as usize;
                conn.buffer.skip(1);
                let particle_type = conn.buffer.read_u8(None);
                conn.buffer.skip(1);
                let name_size = conn.buffer.read_u8(None) as usize;
                conn.read_buffer(name_size).await?;
                let name = conn.buffer.read_str(name_size)?;
                let particle_bytes_size = op_size - (4 + name_size);
                conn.read_buffer(particle_bytes_size).await?;
                let value =
                    value::bytes_to_particle(particle_type, &mut conn.buffer, particle_bytes_size)?;
                bins.insert(name, value);
            }

            Some(Record::new(Some(key), bins, generation, expiration))
        } else {
            None
        };
        Ok(Some(BatchRecord {
            batch_index: batch_index as usize,
            record,
        }))
    }

    async fn parse_result(batch_reads: &mut [(BatchRead, usize)], conn: &mut Connection) -> Result<()> {
        loop {
            conn.read_buffer(8).await?;
            let size = conn.buffer.read_msg_size(None);
            conn.bookmark();
            if size > 0 && !Self::parse_group(batch_reads, conn, size as usize).await? {
                break;
            }
        }
        Ok(())
    }
}<|MERGE_RESOLUTION|>--- conflicted
+++ resolved
@@ -16,16 +16,11 @@
 use std::collections::HashMap;
 use std::sync::Arc;
 
-<<<<<<< HEAD
-use crate::cluster::Node;
-use crate::commands::{self, Command};
+use crate::cluster::partition::Partition;
+use crate::cluster::{Cluster, Node};
+use crate::commands::Duration;
+use crate::commands::{self};
 use crate::errors::{Error, Result};
-=======
-use crate::cluster::{Node, Cluster};
-use crate::cluster::partition::Partition;
-use crate::commands;
-use crate::errors::{ErrorKind, Result, ResultExt};
->>>>>>> c9d6dc7f
 use crate::net::Connection;
 use crate::policy::{BatchPolicy, Policy, PolicyLike, Replica};
 use crate::{value, BatchRead, Record, ResultCode, Value};
@@ -37,14 +32,18 @@
 }
 
 #[derive(Clone, Debug)]
-pub struct BatchReadCommand {
+pub(crate) struct BatchReadCommand {
     policy: BatchPolicy,
     pub node: Arc<Node>,
     pub batch_reads: Vec<(BatchRead, usize)>,
 }
 
 impl BatchReadCommand {
-    pub fn new(policy: &BatchPolicy, node: Arc<Node>, batch_reads: Vec<(BatchRead, usize)>) -> Self {
+    pub fn new(
+        policy: &BatchPolicy,
+        node: Arc<Node>,
+        batch_reads: Vec<(BatchRead, usize)>,
+    ) -> Self {
         BatchReadCommand {
             policy: policy.clone(),
             node,
@@ -67,10 +66,12 @@
             } else {
                 // However, for odd iterations try the second choice for each. Instead of re-sharding the batch (as the second choice may not correspond to the first), just try each by itself.
                 let mut all_successful = true;
-                for individual_read in self.batch_reads.chunks_mut(1) {
+                for individual_read in self.batch_reads.clone().chunks_mut(1) {
                     // Find somewhere else to try.
                     let partition = Partition::new_by_key(&individual_read[0].0.key);
-                    let node = cluster.get_node(&partition, self.policy.replica, Arc::downgrade(&self.node)).await?;
+                    let node = cluster
+                        .get_node(&partition, self.policy.replica, Arc::downgrade(&self.node))
+                        .await?;
 
                     if !Self::request_group(individual_read, &self.policy, node).await? {
                         all_successful = false;
@@ -105,23 +106,15 @@
             // check for command timeout
             if let Some(deadline) = deadline {
                 if Instant::now() > deadline {
-                    bail!(ErrorKind::Connection("Timeout".to_string()));
-                }
-            }
-        }
-    }
-
-<<<<<<< HEAD
+                    return Err(Error::Connection("Timeout".to_string()));
+                }
+            }
+
             // set command node, so when you return a record it has the node
-            let node = match self.get_node().await {
-                Ok(node) => node,
-                Err(_) => continue, // Node is currently inactive. Retry.
-            };
-
-            let mut conn = match node.get_connection().await {
+            let mut conn = match self.node.get_connection().await {
                 Ok(conn) => conn,
                 Err(err) => {
-                    warn!("Node {}: {}", node, err);
+                    warn!("Node {}: {}", self.node, err);
                     continue;
                 }
             };
@@ -137,12 +130,35 @@
                 // IO errors are considered temporary anomalies. Retry.
                 // Close socket to flush out possible garbage. Do not put back in pool.
                 conn.invalidate();
-=======
-    async fn request_group(batch_reads: &mut [(BatchRead, usize)], policy: &BatchPolicy, node: Arc<Node>) -> Result<bool> {
+                warn!("Node {}: {}", self.node, err);
+                continue;
+            }
+
+            // Parse results.
+            if let Err(err) = Self::parse_result(&mut self.batch_reads.clone(), &mut conn).await {
+                // close the connection
+                // cancelling/closing the batch/multi commands will return an error, which will
+                // close the connection to throw away its data and signal the server about the
+                // situation. We will not put back the connection in the buffer.
+                if !commands::keep_connection(&err) {
+                    conn.invalidate();
+                }
+                return Err(err);
+            }
+
+            // command has completed successfully.  Exit method.
+            return Ok(self);
+        }
+    }
+
+    async fn request_group(
+        batch_reads: &mut [(BatchRead, usize)],
+        policy: &BatchPolicy,
+        node: Arc<Node>,
+    ) -> Result<bool> {
         let mut conn = match node.get_connection().await {
             Ok(conn) => conn,
             Err(err) => {
->>>>>>> c9d6dc7f
                 warn!("Node {}: {}", node, err);
                 return Ok(false);
             }
@@ -150,7 +166,7 @@
 
         conn.buffer
             .set_batch_read(policy, batch_reads)
-            .chain_err(|| "Failed to prepare send buffer")?;
+            .map_err(|_| Error::ClientError("Failed to prepare send buffer".into()))?;
 
         conn.buffer.write_timeout(policy.base().timeout());
 
@@ -163,9 +179,6 @@
             return Ok(false);
         }
 
-<<<<<<< HEAD
-        return Err(Error::Connection("Timeout".to_string()));
-=======
         // Parse results.
         if let Err(err) = Self::parse_result(batch_reads, &mut conn).await {
             // close the connection
@@ -179,10 +192,13 @@
         } else {
             Ok(true)
         }
->>>>>>> c9d6dc7f
-    }
-
-    async fn parse_group(batch_reads: &mut [(BatchRead, usize)], conn: &mut Connection, size: usize) -> Result<bool> {
+    }
+
+    async fn parse_group(
+        batch_reads: &mut [(BatchRead, usize)],
+        conn: &mut Connection,
+        size: usize,
+    ) -> Result<bool> {
         while conn.bytes_read() < size {
             conn.read_buffer(commands::buffer::MSG_REMAINING_HEADER_SIZE as usize)
                 .await?;
@@ -199,17 +215,19 @@
         Ok(true)
     }
 
-<<<<<<< HEAD
-    async fn parse_record(&mut self, conn: &mut Connection) -> Result<Option<BatchRecord>> {
-        let found_key = match ResultCode::from(conn.buffer.read_u8(Some(5))) {
+    async fn parse_record(conn: &mut Connection) -> Result<Option<BatchRecord>> {
+        match ResultCode::from(conn.buffer.read_u8(Some(5))) {
             ResultCode::Ok => true,
             ResultCode::KeyNotFoundError => false,
-            rc => return Err(Error::ServerError(rc, false, self.node.address().into())),
+            rc => {
+                return Err(Error::ServerError(
+                    rc,
+                    false,
+                    "".into(), /*self.node.address().into()*/
+                ));
+            }
         };
 
-=======
-    async fn parse_record(conn: &mut Connection) -> Result<Option<BatchRecord>> {
->>>>>>> c9d6dc7f
         // if cmd is the end marker of the response, do not proceed further
         let info3 = conn.buffer.read_u8(Some(3));
         if info3 & commands::buffer::INFO3_LAST == commands::buffer::INFO3_LAST {
@@ -219,7 +237,13 @@
         let found_key = match ResultCode::from(conn.buffer.read_u8(Some(5))) {
             ResultCode::Ok => true,
             ResultCode::KeyNotFoundError => false,
-            rc => bail!(ErrorKind::ServerError(rc)),
+            rc => {
+                return Err(Error::ServerError(
+                    rc,
+                    false,
+                    "".into(), /*self.node.address().into()*/
+                ));
+            }
         };
 
         conn.buffer.skip(6);
@@ -260,7 +284,22 @@
         }))
     }
 
-    async fn parse_result(batch_reads: &mut [(BatchRead, usize)], conn: &mut Connection) -> Result<()> {
+    async fn write_buffer(&mut self, conn: &mut Connection) -> Result<()> {
+        conn.flush().await
+    }
+
+    fn prepare_buffer(&mut self, conn: &mut Connection) -> Result<()> {
+        conn.buffer.set_batch_read(&self.policy, &self.batch_reads)
+    }
+
+    async fn get_node(&self) -> Result<Arc<Node>> {
+        Ok(self.node.clone())
+    }
+
+    async fn parse_result(
+        batch_reads: &mut [(BatchRead, usize)],
+        conn: &mut Connection,
+    ) -> Result<()> {
         loop {
             conn.read_buffer(8).await?;
             let size = conn.buffer.read_msg_size(None);
@@ -271,4 +310,13 @@
         }
         Ok(())
     }
+
+    async fn write_timeout(
+        &mut self,
+        conn: &mut Connection,
+        timeout: Option<Duration>,
+    ) -> Result<()> {
+        conn.buffer.write_timeout(timeout);
+        Ok(())
+    }
 }