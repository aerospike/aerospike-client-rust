// Copyright 2015-2018 Aerospike, Inc.
//
// Portions may be licensed to Aerospike, Inc. under one or more contributor
// license agreements.
//
// Licensed under the Apache License, Version 2.0 (the "License"); you may not
// use this file except in compliance with the License. You may obtain a copy of
// the License at http://www.apache.org/licenses/LICENSE-2.0
//
// Unless required by applicable law or agreed to in writing, software
// distributed under the License is distributed on an "AS IS" BASIS, WITHOUT
// WARRANTIES OR CONDITIONS OF ANY KIND, either express or implied. See the
// License for the specific language governing permissions and limitations under
// the License.

use std::collections::{HashMap, HashSet};
use std::fmt;
use std::hash::{Hash, Hasher};
use std::result::Result as StdResult;
use std::str::FromStr;
use std::sync::atomic::{AtomicBool, AtomicIsize, AtomicUsize, Ordering};
use std::sync::Arc;

use crate::cluster::node_validator::{NodeValidator, NodeFeatures};
use crate::commands::Message;
use crate::errors::{Error, Result};
use crate::net::{ConnectionPool, Host, PooledConnection};
use crate::policy::ClientPolicy;
use aerospike_rt::RwLock;

pub const PARTITIONS: usize = 4096;
pub const PARTITION_GENERATION: &str = "partition-generation";
pub const REBALANCE_GENERATION: &str = "rebalance-generation";

/// The node instance holding connections and node settings.
/// Exposed for usage in the sync client interface.
#[derive(Debug)]
pub struct Node {
    client_policy: ClientPolicy,
    name: String,
    host: Host,
    aliases: RwLock<Vec<Host>>,
    address: String,

    connection_pool: ConnectionPool,
    failures: AtomicUsize,

    partition_generation: AtomicIsize,
    rebalance_generation: AtomicIsize,
    // Which racks are these things part of
    rack_ids: std::sync::Mutex<HashMap<String, usize>>,
    refresh_count: AtomicUsize,
    reference_count: AtomicUsize,
    responded: AtomicBool,
    active: AtomicBool
    features: NodeFeatures,
}

impl Node {
    #![allow(missing_docs)]
    pub fn new(client_policy: ClientPolicy, nv: Arc<NodeValidator>) -> Self {
        Node {
            client_policy: client_policy.clone(),
            name: nv.name.clone(),
            aliases: RwLock::new(nv.aliases.clone()),
            address: nv.address.clone(),

            host: nv.aliases[0].clone(),
            rebalance_generation: AtomicIsize::new(if client_policy.rack_ids.is_some() {-1} else {0}),
            connection_pool: ConnectionPool::new(nv.aliases[0].clone(), client_policy),
            failures: AtomicUsize::new(0),
            partition_generation: AtomicIsize::new(-1),
            refresh_count: AtomicUsize::new(0),
            reference_count: AtomicUsize::new(0),
            responded: AtomicBool::new(false),
            active: AtomicBool::new(true),
            features: nv.features,
            rack_ids: std::sync::Mutex::new(HashMap::new()),
        }
    }
    // Returns the Node address
    pub fn address(&self) -> &str {
        &self.address
    }

    // Returns the Node name
    pub fn name(&self) -> &str {
        &self.name
    }

    // Returns the active client policy
    pub const fn client_policy(&self) -> &ClientPolicy {
        &self.client_policy
    }

    pub fn host(&self) -> Host {
        self.host.clone()
    }
    // Returns what the node can do
    pub const fn features(&self) -> &NodeFeatures {
        &self.features
    }

    // Returns the reference count
    pub fn reference_count(&self) -> usize {
        self.reference_count.load(Ordering::Relaxed)
    }

    // Refresh the node
    pub async fn refresh(&self, current_aliases: HashMap<Host, Arc<Node>>) -> Result<Vec<Host>> {
        self.reference_count.store(0, Ordering::Relaxed);
        self.responded.store(false, Ordering::Relaxed);
        self.refresh_count.fetch_add(1, Ordering::Relaxed);
        let mut commands = vec![
            "node",
            "cluster-name",
            PARTITION_GENERATION,
            self.services_name(),
        ];

        if self.client_policy.rack_ids.is_some() {
            commands.push(REBALANCE_GENERATION);
        }

        let info_map = self
            .info(&commands)
            .await
            .map_err(|e| e.chain_error("Info command failed"))?;
        self.validate_node(&info_map)
            .map_err(|e| e.chain_error("Failed to validate node"))?;
        self.responded.store(true, Ordering::Relaxed);
        let friends = self
            .add_friends(current_aliases, &info_map)
            .map_err(|e| e.chain_error("Failed to add friends"))?;
        self.update_partitions(&info_map)
<<<<<<< HEAD
            .map_err(|e| e.chain_error("Failed to update partitions"))?;
=======
            .chain_err(|| "Failed to update partition generation")?;
        self.update_rebalance_generation(&info_map)
            .chain_err(|| "Failed to update rebalance generation")?;
>>>>>>> c9d6dc7f
        self.reset_failures();
        Ok(friends)
    }

    // Returns the services that the client should use for the cluster tend
    const fn services_name(&self) -> &'static str {
        if self.client_policy.use_services_alternate {
            "services-alternate"
        } else {
            "services"
        }
    }

    fn validate_node(&self, info_map: &HashMap<String, String>) -> Result<()> {
        self.verify_node_name(info_map)?;
        self.verify_cluster_name(info_map)?;
        Ok(())
    }

    fn verify_node_name(&self, info_map: &HashMap<String, String>) -> Result<()> {
        match info_map.get("node") {
            None => Err(Error::InvalidNode("Missing node name".to_string()).into()),
            Some(info_name) if info_name == &self.name => Ok(()),
            Some(info_name) => {
                self.inactivate();
                Err(Error::InvalidNode(format!(
                    "Node name has changed: '{}' => '{}'",
                    self.name, info_name
                ))
                .into())
            }
        }
    }

    fn verify_cluster_name(&self, info_map: &HashMap<String, String>) -> Result<()> {
<<<<<<< HEAD
        match self.client_policy.cluster_name {
            None => Ok(()),
            Some(ref expected) => match info_map.get("cluster-name") {
                None => Err(Error::InvalidNode("Missing cluster name".to_string()).into()),
=======
        self.client_policy.cluster_name.as_ref().map_or_else(|| Ok(()), |expected| match info_map.get("cluster-name") {
                None => Err(ErrorKind::InvalidNode("Missing cluster name".to_string()).into()),
>>>>>>> c9d6dc7f
                Some(info_name) if info_name == expected => Ok(()),
                Some(info_name) => {
                    self.inactivate();
                    Err(Error::InvalidNode(format!(
                        "Cluster name mismatch: expected={},
                                                           got={}",
                        expected, info_name
                    ))
                    .into())
                }
            })
    }

    fn add_friends(
        &self,
        current_aliases: HashMap<Host, Arc<Node>>,
        info_map: &HashMap<String, String>,
    ) -> Result<Vec<Host>> {
        let mut friends: Vec<Host> = vec![];

        let friend_string = match info_map.get(self.services_name()) {
            None => return Err(Error::BadResponse("Missing services list".to_string())),
            Some(friend_string) if friend_string.is_empty() => return Ok(friends),
            Some(friend_string) => friend_string,
        };

        let friend_names = friend_string.split(';');
        for friend in friend_names {
            let mut friend_info = friend.split(':');
            if friend_info.clone().count() != 2 {
                error!(
                    "Node info from asinfo:services is malformed. Expected HOST:PORT, but got \
                     '{}'",
                    friend
                );
                continue;
            }

            let host = friend_info.next().unwrap();
            let port = u16::from_str(friend_info.next().unwrap())?;
            let alias = Host::new(self.client_policy.ip_map.as_ref().and_then(|ip_map|ip_map.get(host)).map_or(host, String::as_str), port);

            if current_aliases.contains_key(&alias) {
                self.reference_count.fetch_add(1, Ordering::Relaxed);
            } else if !friends.contains(&alias) {
                friends.push(alias);
            }
        }

        Ok(friends)
    }

<<<<<<< HEAD
    fn update_partitions(&self, info_map: &HashMap<String, String>) -> Result<()> {
        match info_map.get("partition-generation") {
            None => {
                return Err(Error::BadResponse(
                    "Missing partition generation".to_string(),
                ))
            }
=======
    pub(crate) fn update_partitions(&self, info_map: &HashMap<String, String>) -> Result<()> {
        match info_map.get(PARTITION_GENERATION) {
            None => bail!(ErrorKind::BadResponse(
                "Missing partition generation".to_string()
            )),
>>>>>>> c9d6dc7f
            Some(gen_string) => {
                let gen = gen_string.parse::<isize>()?;
                self.partition_generation.store(gen, Ordering::Relaxed);
            }
        }

        Ok(())
    }

    pub fn update_rebalance_generation(&self, info_map: &HashMap<String, String>) -> Result<()> {
        if let Some(gen_string) = info_map.get(REBALANCE_GENERATION) {
            let gen = gen_string.parse::<isize>()?;
            self.rebalance_generation.store(gen, Ordering::Relaxed);
        }

        Ok(())
    }

    pub fn is_in_rack(&self, namespace: &str, rack_ids: &HashSet<usize>) -> bool {
        self.rack_ids.lock().map_or(false, |locked| locked.get(namespace).map_or(false, |r|rack_ids.contains(r)))
    }

    pub fn parse_rack(&self, buf: &str) -> Result<()> {
        let new_table = buf.split(';').map(|entry|{
            let (key, val) = entry.split_once(':').ok_or("Invalid rack entry")?;
            Ok((key.to_string(), val.parse::<usize>()?))
        }).collect::<Result<HashMap<_, _>>>()?;

        *self.rack_ids.lock().map_err(|err|err.to_string())? = new_table;
        Ok(())
    }

    // Get a connection to the node from the connection pool
    pub async fn get_connection(&self) -> Result<PooledConnection> {
        self.connection_pool.get().await
    }

    // Amount of failures
    pub fn failures(&self) -> usize {
        self.failures.load(Ordering::Relaxed)
    }

    fn reset_failures(&self) {
        self.failures.store(0, Ordering::Relaxed);
    }

    // Adds a failure to the failure count
    pub fn increase_failures(&self) -> usize {
        self.failures.fetch_add(1, Ordering::Relaxed)
    }

    fn inactivate(&self) {
        self.active.store(false, Ordering::Relaxed);
    }

    // Returns true if the node is active
    pub fn is_active(&self) -> bool {
        self.active.load(Ordering::Relaxed)
    }

    // Get a list of aliases to the node
    pub async fn aliases(&self) -> Vec<Host> {
        self.aliases.read().await.to_vec()
    }

    // Add an alias to the node
    pub async fn add_alias(&self, alias: Host) {
        let mut aliases = self.aliases.write().await;
        aliases.push(alias);
        self.reference_count.fetch_add(1, Ordering::Relaxed);
    }

    // Set the node inactive and close all connections in the pool
    pub async fn close(&mut self) {
        self.inactivate();
        self.connection_pool.close().await;
    }

    // Send info commands to this node
    pub async fn info(&self, commands: &[&str]) -> Result<HashMap<String, String>> {
        let mut conn = self.get_connection().await?;
        Message::info(&mut conn, commands).await.map_err(|e| {
            conn.invalidate();
            e
        })
    }

    // Get the partition generation
    pub fn partition_generation(&self) -> isize {
        self.partition_generation.load(Ordering::Relaxed)
    }

    // Get the rebalance generation
    pub fn rebalance_generation(&self) -> isize {
        self.rebalance_generation.load(Ordering::Relaxed)
    }
}

impl Hash for Node {
    fn hash<H: Hasher>(&self, state: &mut H) {
        self.name.hash(state);
    }
}

impl PartialEq for Node {
    fn eq(&self, other: &Node) -> bool {
        self.name == other.name
    }
}

impl Eq for Node {}

impl fmt::Display for Node {
    fn fmt(&self, f: &mut fmt::Formatter) -> StdResult<(), fmt::Error> {
        format!("{}: {}", self.name, self.host).fmt(f)
    }
}<|MERGE_RESOLUTION|>--- conflicted
+++ resolved
@@ -21,7 +21,7 @@
 use std::sync::atomic::{AtomicBool, AtomicIsize, AtomicUsize, Ordering};
 use std::sync::Arc;
 
-use crate::cluster::node_validator::{NodeValidator, NodeFeatures};
+use crate::cluster::node_validator::{NodeFeatures, NodeValidator};
 use crate::commands::Message;
 use crate::errors::{Error, Result};
 use crate::net::{ConnectionPool, Host, PooledConnection};
@@ -52,7 +52,7 @@
     refresh_count: AtomicUsize,
     reference_count: AtomicUsize,
     responded: AtomicBool,
-    active: AtomicBool
+    active: AtomicBool,
     features: NodeFeatures,
 }
 
@@ -66,7 +66,11 @@
             address: nv.address.clone(),
 
             host: nv.aliases[0].clone(),
-            rebalance_generation: AtomicIsize::new(if client_policy.rack_ids.is_some() {-1} else {0}),
+            rebalance_generation: AtomicIsize::new(if client_policy.rack_ids.is_some() {
+                -1
+            } else {
+                0
+            }),
             connection_pool: ConnectionPool::new(nv.aliases[0].clone(), client_policy),
             failures: AtomicUsize::new(0),
             partition_generation: AtomicIsize::new(-1),
@@ -133,13 +137,9 @@
             .add_friends(current_aliases, &info_map)
             .map_err(|e| e.chain_error("Failed to add friends"))?;
         self.update_partitions(&info_map)
-<<<<<<< HEAD
             .map_err(|e| e.chain_error("Failed to update partitions"))?;
-=======
-            .chain_err(|| "Failed to update partition generation")?;
         self.update_rebalance_generation(&info_map)
-            .chain_err(|| "Failed to update rebalance generation")?;
->>>>>>> c9d6dc7f
+            .map_err(|e| e.chain_error("Failed to update rebalance generation"))?;
         self.reset_failures();
         Ok(friends)
     }
@@ -175,15 +175,10 @@
     }
 
     fn verify_cluster_name(&self, info_map: &HashMap<String, String>) -> Result<()> {
-<<<<<<< HEAD
         match self.client_policy.cluster_name {
             None => Ok(()),
             Some(ref expected) => match info_map.get("cluster-name") {
                 None => Err(Error::InvalidNode("Missing cluster name".to_string()).into()),
-=======
-        self.client_policy.cluster_name.as_ref().map_or_else(|| Ok(()), |expected| match info_map.get("cluster-name") {
-                None => Err(ErrorKind::InvalidNode("Missing cluster name".to_string()).into()),
->>>>>>> c9d6dc7f
                 Some(info_name) if info_name == expected => Ok(()),
                 Some(info_name) => {
                     self.inactivate();
@@ -194,7 +189,8 @@
                     ))
                     .into())
                 }
-            })
+            },
+        }
     }
 
     fn add_friends(
@@ -224,7 +220,14 @@
 
             let host = friend_info.next().unwrap();
             let port = u16::from_str(friend_info.next().unwrap())?;
-            let alias = Host::new(self.client_policy.ip_map.as_ref().and_then(|ip_map|ip_map.get(host)).map_or(host, String::as_str), port);
+            let alias = Host::new(
+                self.client_policy
+                    .ip_map
+                    .as_ref()
+                    .and_then(|ip_map| ip_map.get(host))
+                    .map_or(host, String::as_str),
+                port,
+            );
 
             if current_aliases.contains_key(&alias) {
                 self.reference_count.fetch_add(1, Ordering::Relaxed);
@@ -236,21 +239,13 @@
         Ok(friends)
     }
 
-<<<<<<< HEAD
-    fn update_partitions(&self, info_map: &HashMap<String, String>) -> Result<()> {
-        match info_map.get("partition-generation") {
+    pub fn update_partitions(&self, info_map: &HashMap<String, String>) -> Result<()> {
+        match info_map.get(PARTITION_GENERATION) {
             None => {
                 return Err(Error::BadResponse(
                     "Missing partition generation".to_string(),
                 ))
             }
-=======
-    pub(crate) fn update_partitions(&self, info_map: &HashMap<String, String>) -> Result<()> {
-        match info_map.get(PARTITION_GENERATION) {
-            None => bail!(ErrorKind::BadResponse(
-                "Missing partition generation".to_string()
-            )),
->>>>>>> c9d6dc7f
             Some(gen_string) => {
                 let gen = gen_string.parse::<isize>()?;
                 self.partition_generation.store(gen, Ordering::Relaxed);
@@ -270,16 +265,28 @@
     }
 
     pub fn is_in_rack(&self, namespace: &str, rack_ids: &HashSet<usize>) -> bool {
-        self.rack_ids.lock().map_or(false, |locked| locked.get(namespace).map_or(false, |r|rack_ids.contains(r)))
+        self.rack_ids.lock().map_or(false, |locked| {
+            locked
+                .get(namespace)
+                .map_or(false, |r| rack_ids.contains(r))
+        })
     }
 
     pub fn parse_rack(&self, buf: &str) -> Result<()> {
-        let new_table = buf.split(';').map(|entry|{
-            let (key, val) = entry.split_once(':').ok_or("Invalid rack entry")?;
-            Ok((key.to_string(), val.parse::<usize>()?))
-        }).collect::<Result<HashMap<_, _>>>()?;
-
-        *self.rack_ids.lock().map_err(|err|err.to_string())? = new_table;
+        let new_table = buf
+            .split(';')
+            .map(|entry| {
+                let (key, val) = entry
+                    .split_once(':')
+                    .ok_or(Error::BadResponse("Invalid rack entry".into()))?;
+                Ok((key.to_string(), val.parse::<usize>()?))
+            })
+            .collect::<Result<HashMap<_, _>>>()?;
+
+        *self
+            .rack_ids
+            .lock()
+            .map_err(|err| Error::ClientError(err.to_string()))? = new_table;
         Ok(())
     }
 
