// Copyright 2015-2018 Aerospike, Inc.
//
// Portions may be licensed to Aerospike, Inc. under one or more contributor
// license agreements.
//
// Licensed under the Apache License, Version 2.0 (the "License"); you may not
// use this file except in compliance with the License. You may obtain a copy of
// the License at http://www.apache.org/licenses/LICENSE-2.0
//
// Unless required by applicable law or agreed to in writing, software
// distributed under the License is distributed on an "AS IS" BASIS, WITHOUT
// WARRANTIES OR CONDITIONS OF ANY KIND, either express or implied. See the
// License for the specific language governing permissions and limitations under
// the License.

pub mod node;
pub mod node_validator;
pub mod partition;
pub mod partition_tokenizer;

use aerospike_rt::time::{Duration, Instant};
use std::collections::HashMap;
use std::sync::atomic::{AtomicBool, AtomicIsize, Ordering};
use std::sync::{Arc, Weak};
use std::vec::Vec;

pub use self::node::Node;

use self::node_validator::NodeValidator;
use self::partition::Partition;
use self::partition_tokenizer::PartitionTokenizer;

<<<<<<< HEAD
use crate::errors::{Error, Result};
=======
use crate::commands::Message;
use crate::errors::{ErrorKind, Result};
>>>>>>> c9d6dc7f
use crate::net::Host;
use crate::policy::ClientPolicy;
use aerospike_rt::RwLock;
use futures::channel::mpsc;
use futures::channel::mpsc::{Receiver, Sender};
use futures::lock::Mutex;

#[derive(Debug)]
pub struct PartitionForNamespace {
    nodes: Vec<(u32, Option<Arc<Node>>)>,
    replicas: usize,
}
type PartitionTable = HashMap<String, PartitionForNamespace>;

impl Default for PartitionForNamespace {
    fn default() -> Self {
        Self { nodes: Vec::default(), replicas: 0 }
    }
}

impl PartitionForNamespace {
    fn all_replicas(&self, index: usize) -> impl Iterator<Item = Option<Arc<Node>>> + '_ {
        (0..self.replicas).map(move |i|self.nodes.get(i * node::PARTITIONS + index).and_then(|(_, item)|item.clone()))
    }

    async fn get_node(&self, cluster: &Cluster, partition: &Partition<'_>, replica: crate::policy::Replica, last_tried: Weak<Node>) -> Result<Arc<Node>> {
        fn get_next_in_sequence<I: Iterator<Item = Arc<Node>>, F: Fn()->I>(get_sequence: F, last_tried: Weak<Node>) -> Option<Arc<Node>> {
            if let Some(last_tried) = last_tried.upgrade() {
                // If this isn't the first attempt, try the replica immediately after in sequence (that is actually valid)
                let mut replicas = get_sequence();
                while let Some(replica) = replicas.next() {
                    if Arc::ptr_eq(&replica, &last_tried) {
                        if let Some(in_sequence_after) = replicas.next() {
                            return Some(in_sequence_after)
                        }

                        // No more after this? Drop through to try from the beginning.
                        break;
                    }
                }
            }
            // If we get here, we're on the first attempt, the last node is already gone, or there are no more nodes in sequence. Just find the next populated option.
            get_sequence().next()
        }


        let node = match replica {
            crate::policy::Replica::Master => self.all_replicas(partition.partition_id).next().flatten(),
            crate::policy::Replica::Sequence => {
                get_next_in_sequence(||self.all_replicas(partition.partition_id).flatten(), last_tried)
            },
            crate::policy::Replica::PreferRack => {
                let rack_ids = cluster.client_policy.rack_ids.as_ref().ok_or_else(||"Attempted to use Replica::PreferRack without configuring racks in client policy".to_string())?;
                get_next_in_sequence(||
                    self
                    .all_replicas(partition.partition_id)
                    .flatten()
                    .filter(|node|node.is_in_rack(partition.namespace, rack_ids)), last_tried.clone())
                .or_else(||get_next_in_sequence(||self.all_replicas(partition.partition_id).flatten(), last_tried))
            },
        };
        
        node.ok_or_else(||format!("Cannot get appropriate node for namespace: {} partition: {}", partition.namespace, partition.partition_id).into())
    }
}

// Cluster encapsulates the aerospike cluster nodes and manages
// them.
#[derive(Debug)]
pub struct Cluster {
    // Initial host nodes specified by user.
    seeds: Arc<RwLock<Vec<Host>>>,

    // All aliases for all nodes in cluster.
    aliases: Arc<RwLock<HashMap<Host, Arc<Node>>>>,

    // Active nodes in cluster.
    nodes: Arc<RwLock<Vec<Arc<Node>>>>,

    // Which partition contains the key.
    partition_write_map: RwLock<PartitionTable>,

    // Random node index.
    node_index: AtomicIsize,

    client_policy: ClientPolicy,

    tend_channel: Mutex<Sender<()>>,
    closed: AtomicBool,
}

impl Cluster {
    pub async fn new(policy: ClientPolicy, hosts: &[Host]) -> Result<Arc<Self>> {
        let (tx, rx) = mpsc::channel(100);
        let cluster = Arc::new(Cluster {
            client_policy: policy,

            seeds: Arc::new(RwLock::new(hosts.to_vec())),
            aliases: Arc::new(RwLock::new(HashMap::new())),
            nodes: Arc::new(RwLock::new(vec![])),

            partition_write_map: RwLock::new(HashMap::default()),
            node_index: AtomicIsize::new(0),

            tend_channel: Mutex::new(tx),
            closed: AtomicBool::new(false),
        });
        // try to seed connections for first use
        Cluster::wait_till_stabilized(cluster.clone()).await?;

        // apply policy rules
        if cluster.client_policy.fail_if_not_connected && !cluster.is_connected().await {
            return Err(Error::Connection(
                "Failed to connect to host(s). The network \
                 connection(s) to cluster nodes may have timed out, or \
                 the cluster may be in a state of flux."
                    .to_string(),
            ));
        }

        let cluster_for_tend = cluster.clone();
        let _res = aerospike_rt::spawn(Cluster::tend_thread(cluster_for_tend, rx));
        debug!("New cluster initialized and ready to be used...");
        Ok(cluster)
    }

    async fn tend_thread(cluster: Arc<Cluster>, mut rx: Receiver<()>) {
        let tend_interval = cluster.client_policy.tend_interval;

        loop {
            if rx.try_next().is_ok() {
                unreachable!();
            } else if let Err(err) = cluster.tend().await {
                log_error_chain!(err, "Error tending cluster");
            }
            aerospike_rt::sleep(tend_interval).await;
        }

        // close all nodes
        //let nodes = cluster.nodes().await;
        //for mut node in nodes {
        //    if let Some(node) = Arc::get_mut(&mut node) {
        //        node.close().await;
        //    }
        //}
        //cluster.set_nodes(vec![]).await;
    }

    async fn tend(&self) -> Result<()> {
        let mut nodes = self.nodes().await;

        // All node additions/deletions are performed in tend thread.
        // If active nodes don't exist, seed cluster.
        if nodes.is_empty() {
            debug!("No connections available; seeding...");
            self.seed_nodes().await;
            nodes = self.nodes().await;
        }

        let mut friend_list: Vec<Host> = vec![];
        let mut refresh_count = 0;

        // Refresh all known nodes.
        for node in nodes {
            let old_gen = node.partition_generation();
            let old_rebalance_gen = node.rebalance_generation();
            if node.is_active() {
                match node.refresh(self.aliases().await).await {
                    Ok(friends) => {
                        refresh_count += 1;

                        if !friends.is_empty() {
                            friend_list.extend_from_slice(&friends);
                        }

                        if old_gen != node.partition_generation() {
                            self.update_partitions(&node).await?;
                        }

                        if old_rebalance_gen != node.rebalance_generation() {
                            self.update_rack_ids(&node).await?;
                        }
                    }
                    Err(err) => {
                        node.increase_failures();
                        warn!("Node `{}` refresh failed: {}", node, err);
                    }
                }
            }
        }

        // Add nodes in a batch.
        let add_list = self.find_new_nodes_to_add(friend_list).await;
        self.add_nodes_and_aliases(&add_list).await;

        // IMPORTANT: Remove must come after add to remove aliases
        // Handle nodes changes determined from refreshes.
        // Remove nodes in a batch.
        let remove_list = self.find_nodes_to_remove(refresh_count).await;
        self.remove_nodes_and_aliases(remove_list).await;

        Ok(())
    }

    async fn wait_till_stabilized(cluster: Arc<Cluster>) -> Result<()> {
        let timeout = cluster
            .client_policy()
            .timeout
            .unwrap_or_else(|| Duration::from_secs(3));
        let deadline = Instant::now() + timeout;
        let sleep_between_tend = Duration::from_millis(1);

        let handle = aerospike_rt::spawn(async move {
            let mut count: isize = -1;
            loop {
                if Instant::now() > deadline {
                    break;
                }

                if let Err(err) = cluster.tend().await {
                    log_error_chain!(err, "Error during initial cluster tend");
                }

                let old_count = count;
                count = cluster.nodes().await.len() as isize;
                if count == old_count {
                    break;
                }

                aerospike_rt::sleep(sleep_between_tend).await;
            }
        });

        #[cfg(all(feature = "rt-tokio", not(feature = "rt-async-std")))]
        return handle.await.map_err(|err| {
            Error::InvalidArgument(format!("Error during initial cluster tend: {:?}", err).into())
        });
        #[cfg(all(feature = "rt-async-std", not(feature = "rt-tokio")))]
        return {
            handle.await;
            Ok(())
        };
    }

    pub const fn cluster_name(&self) -> &Option<String> {
        &self.client_policy.cluster_name
    }

    pub const fn client_policy(&self) -> &ClientPolicy {
        &self.client_policy
    }

    pub async fn add_seeds(&self, new_seeds: &[Host]) -> Result<()> {
        let mut seeds = self.seeds.write().await;
        seeds.extend_from_slice(new_seeds);

        Ok(())
    }

    pub async fn alias_exists(&self, host: &Host) -> Result<bool> {
        let aliases = self.aliases.read().await;
        Ok(aliases.contains_key(host))
    }


    pub async fn node_partitions(&self, node: &Node, namespace: &str) -> Vec<u16> {
        let mut res: Vec<u16> = vec![];
        let partitions = self.partition_write_map.read().await;

        if let Some(node_array) = partitions.get(namespace) {
            for (i, (_, tnode)) in node_array.nodes.iter().enumerate().take(node::PARTITIONS) {
                if tnode.as_ref().map_or(false, |tnode|tnode.as_ref() == node) {
                    res.push(i as u16);
                }
            }
        }

        res
    }

    pub async fn update_partitions(&self, node: &Arc<Node>) -> Result<()> {
        let mut conn = node.get_connection().await?;
        let tokens = PartitionTokenizer::new(&mut conn, node).await.map_err(|e| {
            conn.invalidate();
            e
        })?;

        let mut partitions = self.partition_write_map.write().await;
        tokens.update_partition(&mut partitions, node)?;

        Ok(())
    }

    pub async fn update_rack_ids(&self, node: &Arc<Node>) -> Result<()> {
        const RACK_IDS: &str = "rack-ids";
        let mut conn = node.get_connection().await?;
        let info_map = Message::info(&mut conn, &[RACK_IDS, node::REBALANCE_GENERATION]).await?;
        if let Some(buf) = info_map.get(RACK_IDS) {
            node.parse_rack(buf.as_str())?;
        }

        // We re-update the rebalance generation right now (in case its changed since it was last polled)
        node.update_rebalance_generation(&info_map)?;

        Ok(())
    }

    pub async fn seed_nodes(&self) -> bool {
        let seed_array = self.seeds.read().await;

        info!("Seeding the cluster. Seeds count: {}", seed_array.len());

        let mut list: Vec<Arc<Node>> = vec![];
        for seed in &*seed_array {
            let mut seed_node_validator = NodeValidator::new(self);
            if let Err(err) = seed_node_validator.validate_node(self, seed).await {
                log_error_chain!(err, "Failed to validate seed host: {}", seed);
                continue;
            };

            for alias in &*seed_node_validator.aliases() {
                let nv = if *seed == *alias {
                    seed_node_validator.clone()
                } else {
                    let mut nv2 = NodeValidator::new(self);
                    if let Err(err) = nv2.validate_node(self, seed).await {
                        log_error_chain!(err, "Seeding host {} failed with error", alias);
                        continue;
                    };
                    nv2
                };

                if self.find_node_name(&list, &nv.name) {
                    continue;
                }

                let node = self.create_node(nv);
                let node = Arc::new(node);
                self.add_aliases(node.clone()).await;
                list.push(node);
            }
        }

        self.add_nodes_and_aliases(&list).await;
        !list.is_empty()
    }

    fn find_node_name(&self, list: &[Arc<Node>], name: &str) -> bool {
        list.iter().any(|node| node.name() == name)
    }

    async fn find_new_nodes_to_add(&self, hosts: Vec<Host>) -> Vec<Arc<Node>> {
        let mut list: Vec<Arc<Node>> = vec![];

        for host in hosts {
            let mut nv = NodeValidator::new(self);
            if let Err(err) = nv.validate_node(self, &host).await {
                log_error_chain!(err, "Adding node {} failed with error", host.name);
                continue;
            };

            // Duplicate node name found. This usually occurs when the server
            // services list contains both internal and external IP addresses
            // for the same node. Add new host to list of alias filters
            // and do not add new node.
            let mut dup = false;
            match self.get_node_by_name(&nv.name).await {
                Ok(node) => {
                    self.add_alias(host, node.clone()).await;
                    dup = true;
                }
                Err(_) => {
                    if let Some(node) = list.iter().find(|n| n.name() == nv.name) {
                        self.add_alias(host, node.clone()).await;
                        dup = true;
                    }
                }
            };

            if !dup {
                let node = self.create_node(nv);
                list.push(Arc::new(node));
            }
        }

        list
    }

    fn create_node(&self, nv: NodeValidator) -> Node {
        Node::new(self.client_policy.clone(), Arc::new(nv))
    }

    async fn find_nodes_to_remove(&self, refresh_count: usize) -> Vec<Arc<Node>> {
        let nodes = self.nodes().await;
        let mut remove_list: Vec<Arc<Node>> = vec![];
        let cluster_size = nodes.len();
        for node in nodes {
            let tnode = node.clone();

            if !node.is_active() {
                remove_list.push(tnode);
                continue;
            }

            match cluster_size {
                // Single node clusters rely on whether it responded to info requests.
                1 if node.failures() > 5 => {
                    // 5 consecutive info requests failed. Try seeds.
                    if self.seed_nodes().await {
                        remove_list.push(tnode);
                    }
                }

                // Two node clusters require at least one successful refresh before removing.
                2 if refresh_count == 1 && node.reference_count() == 0 && node.failures() > 0 => {
                    remove_list.push(node);
                }

                _ => {
                    // Multi-node clusters require two successful node refreshes before removing.
                    if refresh_count >= 2 && node.reference_count() == 0 {
                        // Node is not referenced by other nodes.
                        // Check if node responded to info request.
                        if node.failures() == 0 {
                            // Node is alive, but not referenced by other nodes.  Check if mapped.
                            if !self.find_node_in_partition_map(node).await {
                                remove_list.push(tnode);
                            }
                        } else {
                            // Node not responding. Remove it.
                            remove_list.push(tnode);
                        }
                    }
                }
            }
        }

        remove_list
    }

    async fn add_nodes_and_aliases(&self, friend_list: &[Arc<Node>]) {
        for node in friend_list {
            self.add_aliases(node.clone()).await;
        }
        self.add_nodes(friend_list).await;
    }

    async fn remove_nodes_and_aliases(&self, mut nodes_to_remove: Vec<Arc<Node>>) {
        for node in &mut nodes_to_remove {
            for alias in node.aliases().await {
                self.remove_alias(&alias).await;
            }
            if let Some(node) = Arc::get_mut(node) {
                node.close().await;
            }
        }
        self.remove_nodes(&nodes_to_remove).await;
    }

    async fn add_alias(&self, host: Host, node: Arc<Node>) {
        let mut aliases = self.aliases.write().await;
        node.add_alias(host.clone()).await;
        aliases.insert(host, node);
    }

    async fn remove_alias(&self, host: &Host) {
        let mut aliases = self.aliases.write().await;
        aliases.remove(host);
    }

    async fn add_aliases(&self, node: Arc<Node>) {
        let mut aliases = self.aliases.write().await;
        for alias in node.aliases().await {
            aliases.insert(alias, node.clone());
        }
    }

    async fn find_node_in_partition_map(&self, filter: Arc<Node>) -> bool {
        let filter = Some(filter);
        let partitions = self.partition_write_map.read().await;
        (*partitions)
            .values()
            .any(|map| map.nodes.iter().any(|(_, node)| *node == filter))
    }

    async fn add_nodes(&self, friend_list: &[Arc<Node>]) {
        if friend_list.is_empty() {
            return;
        }

        let mut nodes = self.nodes().await;
        nodes.extend(friend_list.iter().cloned());
        self.set_nodes(nodes).await;
    }

    async fn remove_nodes(&self, nodes_to_remove: &[Arc<Node>]) {
        if nodes_to_remove.is_empty() {
            return;
        }

        let nodes = self.nodes().await;
        let mut node_array: Vec<Arc<Node>> = vec![];

        for node in &nodes {
            if !nodes_to_remove.contains(node) {
                node_array.push(node.clone());
            }
        }

        self.set_nodes(node_array).await;
    }

    pub async fn is_connected(&self) -> bool {
        let nodes = self.nodes().await;
        let closed = self.closed.load(Ordering::Relaxed);
        !nodes.is_empty() && !closed
    }

    pub async fn aliases(&self) -> HashMap<Host, Arc<Node>> {
        self.aliases.read().await.clone()
    }

    pub async fn nodes(&self) -> Vec<Arc<Node>> {
        self.nodes.read().await.clone()
    }

    async fn set_nodes(&self, new_nodes: Vec<Arc<Node>>) {
        let mut nodes = self.nodes.write().await;
        *nodes = new_nodes;
    }

    pub async fn get_node(&self, partition: &Partition<'_>, replica: crate::policy::Replica, last_tried: Weak<Node>) -> Result<Arc<Node>> {
        let partitions = self.partition_write_map.read().await;

        let namespace = partitions
            .get(partition.namespace)
            .ok_or_else(||format!("Cannot get appropriate node for namespace: {}", partition.namespace))?;
    
        namespace.get_node(self, partition, replica, last_tried).await
    }

    pub async fn get_random_node(&self) -> Result<Arc<Node>> {
        let node_array = self.nodes().await;
        let length = node_array.len() as isize;

        for _ in 0..length {
            let index = ((self.node_index.fetch_add(1, Ordering::Relaxed) + 1) % length).abs();
            if let Some(node) = node_array.get(index as usize) {
                if node.is_active() {
                    return Ok(node.clone());
                }
            }
        }

        return Err(Error::Connection("No active node".into()));
    }

    pub async fn get_node_by_name(&self, node_name: &str) -> Result<Arc<Node>> {
        let node_array = self.nodes().await;

        for node in &node_array {
            if node.name() == node_name {
                return Ok(node.clone());
            }
        }

        return Err(Error::InvalidNode(format!(
            "Requested node `{node_name}` not found."
        )));
    }

    pub async fn close(&self) -> Result<()> {
        if !self.closed.load(Ordering::Relaxed) {
            // close tend by closing the channel
            let tx = self.tend_channel.lock().await;
            drop(tx);
            self.closed.store(true, Ordering::Relaxed);
        }

        Ok(())
    }
}<|MERGE_RESOLUTION|>--- conflicted
+++ resolved
@@ -30,12 +30,8 @@
 use self::partition::Partition;
 use self::partition_tokenizer::PartitionTokenizer;
 
-<<<<<<< HEAD
+use crate::commands::Message;
 use crate::errors::{Error, Result};
-=======
-use crate::commands::Message;
-use crate::errors::{ErrorKind, Result};
->>>>>>> c9d6dc7f
 use crate::net::Host;
 use crate::policy::ClientPolicy;
 use aerospike_rt::RwLock;
@@ -52,24 +48,40 @@
 
 impl Default for PartitionForNamespace {
     fn default() -> Self {
-        Self { nodes: Vec::default(), replicas: 0 }
+        Self {
+            nodes: Vec::default(),
+            replicas: 0,
+        }
     }
 }
 
 impl PartitionForNamespace {
     fn all_replicas(&self, index: usize) -> impl Iterator<Item = Option<Arc<Node>>> + '_ {
-        (0..self.replicas).map(move |i|self.nodes.get(i * node::PARTITIONS + index).and_then(|(_, item)|item.clone()))
-    }
-
-    async fn get_node(&self, cluster: &Cluster, partition: &Partition<'_>, replica: crate::policy::Replica, last_tried: Weak<Node>) -> Result<Arc<Node>> {
-        fn get_next_in_sequence<I: Iterator<Item = Arc<Node>>, F: Fn()->I>(get_sequence: F, last_tried: Weak<Node>) -> Option<Arc<Node>> {
+        (0..self.replicas).map(move |i| {
+            self.nodes
+                .get(i * node::PARTITIONS + index)
+                .and_then(|(_, item)| item.clone())
+        })
+    }
+
+    async fn get_node(
+        &self,
+        cluster: &Cluster,
+        partition: &Partition<'_>,
+        replica: crate::policy::Replica,
+        last_tried: Weak<Node>,
+    ) -> Result<Arc<Node>> {
+        fn get_next_in_sequence<I: Iterator<Item = Arc<Node>>, F: Fn() -> I>(
+            get_sequence: F,
+            last_tried: Weak<Node>,
+        ) -> Option<Arc<Node>> {
             if let Some(last_tried) = last_tried.upgrade() {
                 // If this isn't the first attempt, try the replica immediately after in sequence (that is actually valid)
                 let mut replicas = get_sequence();
                 while let Some(replica) = replicas.next() {
                     if Arc::ptr_eq(&replica, &last_tried) {
                         if let Some(in_sequence_after) = replicas.next() {
-                            return Some(in_sequence_after)
+                            return Some(in_sequence_after);
                         }
 
                         // No more after this? Drop through to try from the beginning.
@@ -81,24 +93,39 @@
             get_sequence().next()
         }
 
-
         let node = match replica {
-            crate::policy::Replica::Master => self.all_replicas(partition.partition_id).next().flatten(),
-            crate::policy::Replica::Sequence => {
-                get_next_in_sequence(||self.all_replicas(partition.partition_id).flatten(), last_tried)
-            },
+            crate::policy::Replica::Master => {
+                self.all_replicas(partition.partition_id).next().flatten()
+            }
+            crate::policy::Replica::Sequence => get_next_in_sequence(
+                || self.all_replicas(partition.partition_id).flatten(),
+                last_tried,
+            ),
             crate::policy::Replica::PreferRack => {
-                let rack_ids = cluster.client_policy.rack_ids.as_ref().ok_or_else(||"Attempted to use Replica::PreferRack without configuring racks in client policy".to_string())?;
-                get_next_in_sequence(||
-                    self
-                    .all_replicas(partition.partition_id)
-                    .flatten()
-                    .filter(|node|node.is_in_rack(partition.namespace, rack_ids)), last_tried.clone())
-                .or_else(||get_next_in_sequence(||self.all_replicas(partition.partition_id).flatten(), last_tried))
-            },
+                let rack_ids = cluster.client_policy.rack_ids.as_ref().ok_or_else(|| Error::InvalidArgument("Attempted to use Replica::PreferRack without configuring racks in client policy".to_string()))?;
+                get_next_in_sequence(
+                    || {
+                        self.all_replicas(partition.partition_id)
+                            .flatten()
+                            .filter(|node| node.is_in_rack(partition.namespace, rack_ids))
+                    },
+                    last_tried.clone(),
+                )
+                .or_else(|| {
+                    get_next_in_sequence(
+                        || self.all_replicas(partition.partition_id).flatten(),
+                        last_tried,
+                    )
+                })
+            }
         };
-        
-        node.ok_or_else(||format!("Cannot get appropriate node for namespace: {} partition: {}", partition.namespace, partition.partition_id).into())
+
+        node.ok_or_else(|| {
+            Error::InvalidNode(format!(
+                "Cannot get appropriate node for namespace: {} partition: {}",
+                partition.namespace, partition.partition_id
+            ))
+        })
     }
 }
 
@@ -300,14 +327,13 @@
         Ok(aliases.contains_key(host))
     }
 
-
     pub async fn node_partitions(&self, node: &Node, namespace: &str) -> Vec<u16> {
         let mut res: Vec<u16> = vec![];
         let partitions = self.partition_write_map.read().await;
 
         if let Some(node_array) = partitions.get(namespace) {
             for (i, (_, tnode)) in node_array.nodes.iter().enumerate().take(node::PARTITIONS) {
-                if tnode.as_ref().map_or(false, |tnode|tnode.as_ref() == node) {
+                if tnode.as_ref().map_or(false, |tnode| tnode.as_ref() == node) {
                     res.push(i as u16);
                 }
             }
@@ -318,10 +344,12 @@
 
     pub async fn update_partitions(&self, node: &Arc<Node>) -> Result<()> {
         let mut conn = node.get_connection().await?;
-        let tokens = PartitionTokenizer::new(&mut conn, node).await.map_err(|e| {
-            conn.invalidate();
-            e
-        })?;
+        let tokens = PartitionTokenizer::new(&mut conn, node)
+            .await
+            .map_err(|e| {
+                conn.invalidate();
+                e
+            })?;
 
         let mut partitions = self.partition_write_map.write().await;
         tokens.update_partition(&mut partitions, node)?;
@@ -567,14 +595,24 @@
         *nodes = new_nodes;
     }
 
-    pub async fn get_node(&self, partition: &Partition<'_>, replica: crate::policy::Replica, last_tried: Weak<Node>) -> Result<Arc<Node>> {
+    pub async fn get_node(
+        &self,
+        partition: &Partition<'_>,
+        replica: crate::policy::Replica,
+        last_tried: Weak<Node>,
+    ) -> Result<Arc<Node>> {
         let partitions = self.partition_write_map.read().await;
 
-        let namespace = partitions
-            .get(partition.namespace)
-            .ok_or_else(||format!("Cannot get appropriate node for namespace: {}", partition.namespace))?;
-    
-        namespace.get_node(self, partition, replica, last_tried).await
+        let namespace = partitions.get(partition.namespace).ok_or_else(|| {
+            Error::InvalidNode(format!(
+                "Cannot get appropriate node for namespace: {}",
+                partition.namespace
+            ))
+        })?;
+
+        namespace
+            .get_node(self, partition, replica, last_tried)
+            .await
     }
 
     pub async fn get_random_node(&self) -> Result<Arc<Node>> {
