[package]
name = "aerospike-core"
version = "0.1.0"
edition = "2018"

# See more keys and their definitions at https://doc.rust-lang.org/cargo/reference/manifest.html

[dependencies]
log = "0.4"
byteorder = "1.3"
ripemd = "0.1"
base64 = "0.13"
crossbeam-queue = "0.3"
rand = "0.8"
lazy_static = "1.4"
<<<<<<< HEAD
# error-chain = "0.12"
thiserror = "1.0.40"
pwhash = "0.3"
=======
error-chain = "0.12"
pwhash = "1.0"
>>>>>>> c9d6dc7f
serde = { version = "1.0", features = ["derive"], optional = true }
aerospike-rt = {path = "../aerospike-rt"}
futures = {version = "0.3.16" }
async-trait = "0.1.51"

[features]
serialization = ["serde"]
rt-tokio = ["aerospike-rt/rt-tokio"]
rt-async-std = ["aerospike-rt/rt-async-std"]

[dev-dependencies]
env_logger = "0.9"
hex = "0.4"
bencher = "0.1"
serde_json = "1.0"
aerospike = {path = "../"}<|MERGE_RESOLUTION|>--- conflicted
+++ resolved
@@ -13,14 +13,8 @@
 crossbeam-queue = "0.3"
 rand = "0.8"
 lazy_static = "1.4"
-<<<<<<< HEAD
-# error-chain = "0.12"
 thiserror = "1.0.40"
-pwhash = "0.3"
-=======
-error-chain = "0.12"
 pwhash = "1.0"
->>>>>>> c9d6dc7f
 serde = { version = "1.0", features = ["derive"], optional = true }
 aerospike-rt = {path = "../aerospike-rt"}
 futures = {version = "0.3.16" }
